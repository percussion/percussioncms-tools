<?xml version="1.0" encoding="UTF-8"?>

<!--
  ~ Copyright 1999-2023 Percussion Software, Inc.
  ~
  ~ Licensed under the Apache License, Version 2.0 (the "License");
  ~ you may not use this file except in compliance with the License.
  ~ You may obtain a copy of the License at
  ~
  ~     http://www.apache.org/licenses/LICENSE-2.0
  ~
  ~ Unless required by applicable law or agreed to in writing, software
  ~ distributed under the License is distributed on an "AS IS" BASIS,
  ~ WITHOUT WARRANTIES OR CONDITIONS OF ANY KIND, either express or implied.
  ~ See the License for the specific language governing permissions and
  ~ limitations under the License.
  -->

<project xmlns="http://maven.apache.org/POM/4.0.0"
         xmlns:xsi="http://www.w3.org/2001/XMLSchema-instance"
         xsi:schemaLocation="http://maven.apache.org/POM/4.0.0 http://maven.apache.org/xsd/maven-4.0.0.xsd">
    <parent>
        <artifactId>percussioncms-tools</artifactId>
        <groupId>com.percussion</groupId>
<<<<<<< HEAD
        <version>8.1.3</version>
=======
        <version>8.0.2.10</version>
>>>>>>> 5d59aa0e
    </parent>
    <modelVersion>4.0.0</modelVersion>

    <artifactId>perc-server-admin</artifactId>

    <properties>
        <maven.compiler.source>8</maven.compiler.source>
        <maven.compiler.target>8</maven.compiler.target>
    </properties>
    <packaging>jar</packaging>
    <build>
        <plugins>
            <plugin>
                <inherited>true</inherited>
                <groupId>org.apache.maven.plugins</groupId>
                <artifactId>maven-compiler-plugin</artifactId>
                <configuration>
                    <source>1.8</source>
                    <target>1.8</target>
                    <fork>true</fork>
                    <meminitial>1024m</meminitial>
                    <maxmem>2024m</maxmem>
                    <verbose>true</verbose>
                </configuration>
            </plugin>
            <plugin>
                <groupId>org.apache.maven.plugins</groupId>
                <artifactId>maven-resources-plugin</artifactId>
            </plugin>
            <plugin>
                <groupId>org.apache.maven.plugins</groupId>
                <artifactId>maven-surefire-plugin</artifactId>
                <configuration>
                    <skipTests>false</skipTests>
                </configuration>
            </plugin>
            <plugin>
                <groupId>org.springframework.boot</groupId>
                <artifactId>spring-boot-maven-plugin</artifactId>
                <executions>
                    <execution>
                        <goals>
                            <goal>repackage</goal>
                        </goals>
                        <configuration>
                            <mainClass>
                                com.percussion.server.admin.PSServerAdminLauncher
                            </mainClass>
                        </configuration>
                    </execution>
                </executions>
            </plugin>
        </plugins>
    </build>
    <dependencies>
        <dependency>
            <groupId>com.percussion</groupId>
            <artifactId>com.percussion.workbench.ui</artifactId>
<<<<<<< HEAD
            <version>8.1.3</version>
=======
            <version>8.0.2.10</version>
>>>>>>> 5d59aa0e
        </dependency>
    </dependencies>
</project><|MERGE_RESOLUTION|>--- conflicted
+++ resolved
@@ -22,11 +22,8 @@
     <parent>
         <artifactId>percussioncms-tools</artifactId>
         <groupId>com.percussion</groupId>
-<<<<<<< HEAD
         <version>8.1.3</version>
-=======
         <version>8.0.2.10</version>
->>>>>>> 5d59aa0e
     </parent>
     <modelVersion>4.0.0</modelVersion>
 
@@ -85,11 +82,7 @@
         <dependency>
             <groupId>com.percussion</groupId>
             <artifactId>com.percussion.workbench.ui</artifactId>
-<<<<<<< HEAD
             <version>8.1.3</version>
-=======
-            <version>8.0.2.10</version>
->>>>>>> 5d59aa0e
         </dependency>
     </dependencies>
 </project>