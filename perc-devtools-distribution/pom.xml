<?xml version="1.0" encoding="UTF-8"?>
<!--
  ~ Copyright 1999-2023 Percussion Software, Inc.
  ~
  ~ Licensed under the Apache License, Version 2.0 (the "License");
  ~ you may not use this file except in compliance with the License.
  ~ You may obtain a copy of the License at
  ~
  ~     http://www.apache.org/licenses/LICENSE-2.0
  ~
  ~ Unless required by applicable law or agreed to in writing, software
  ~ distributed under the License is distributed on an "AS IS" BASIS,
  ~ WITHOUT WARRANTIES OR CONDITIONS OF ANY KIND, either express or implied.
  ~ See the License for the specific language governing permissions and
  ~ limitations under the License.
  -->

<project xmlns="http://maven.apache.org/POM/4.0.0"
         xmlns:xsi="http://www.w3.org/2001/XMLSchema-instance"
         xsi:schemaLocation="http://maven.apache.org/POM/4.0.0 http://maven.apache.org/xsd/maven-4.0.0.xsd">
    <parent>
        <artifactId>percussioncms-tools</artifactId>
        <groupId>com.percussion</groupId>
<<<<<<< HEAD
        <version>8.1.3</version>
=======
        <version>8.0.2.10</version>
>>>>>>> 5d59aa0e
        <relativePath>../pom.xml</relativePath>
    </parent>
    <modelVersion>4.0.0</modelVersion>

    <artifactId>perc-devtools-distribution</artifactId>
    <properties>
        <assembly-directory>${project.build.outputDirectory}/distribution</assembly-directory>
        <ant-installer>${assembly-directory}/rxconfig/Installer</ant-installer>
        <rxconfig-directory>${assembly-directory}/rxconfig</rxconfig-directory>

        <devtools-directory>${assembly-directory}/devtools</devtools-directory>
        <lib-directory>${assembly-directory}/devtools/lib</lib-directory>
    </properties>

    <dependencies>
        <dependency>
            <groupId>com.percussion</groupId>
            <artifactId>perc-ant</artifactId>
            <version>${cmsserver.version}</version>
        </dependency>
        <dependency>
            <groupId>com.percussion</groupId>
            <artifactId>perc-content-explorer</artifactId>
<<<<<<< HEAD
            <version>8.1.3</version>
=======
            <version>8.0.2.10</version>
>>>>>>> 5d59aa0e
        </dependency>
        <dependency>
            <groupId>com.percussion</groupId>
            <artifactId>perc-package-builder</artifactId>
<<<<<<< HEAD
            <version>8.1.3</version>
=======
            <version>8.0.2.10</version>
>>>>>>> 5d59aa0e
        </dependency>
        <dependency>
            <groupId>com.percussion</groupId>
            <artifactId>perc-package-installer</artifactId>
<<<<<<< HEAD
            <version>8.1.3</version>
=======
            <version>8.0.2.10</version>
>>>>>>> 5d59aa0e
        </dependency>
        <dependency>
            <groupId>com.percussion</groupId>
            <artifactId>perc-server-admin</artifactId>
<<<<<<< HEAD
            <version>8.1.3</version>
=======
            <version>8.0.2.10</version>
>>>>>>> 5d59aa0e
        </dependency>
        <dependency>
            <groupId>com.percussion</groupId>
            <artifactId>perc-html-converter</artifactId>
<<<<<<< HEAD
            <version>8.1.3</version>
=======
            <version>8.0.2.10</version>
>>>>>>> 5d59aa0e
        </dependency>
        <dependency>
            <groupId>com.percussion</groupId>
            <artifactId>perc-server-properties-editor</artifactId>
<<<<<<< HEAD
            <version>8.1.3</version>
=======
            <version>8.0.2.10</version>
>>>>>>> 5d59aa0e
        </dependency>
        <dependency>
            <groupId>com.percussion</groupId>
            <artifactId>perc-loader</artifactId>
<<<<<<< HEAD
            <version>8.1.3</version>
=======
            <version>8.0.2.10</version>
>>>>>>> 5d59aa0e
        </dependency>
        <dependency>
            <groupId>com.percussion</groupId>
            <artifactId>rxutils</artifactId>
            <version>${cmsserver.version}</version>
        </dependency>
    </dependencies>
<build>
    <plugins>
        <plugin>
            <artifactId>maven-resources-plugin</artifactId>
            <executions>
                <execution>
                    <id>copy-resources</id>
                    <phase>generate-resources</phase>
                    <goals>
                        <goal>copy-resources</goal>
                    </goals>
                    <configuration>
                        <outputDirectory>${devtools-directory}</outputDirectory>
                        <resources>
                            <resource>
                                <directory>src/main/resources/scripts</directory>
                                <filtering>true</filtering>
                            </resource>
                        </resources>
                        <useBuildFilters>true</useBuildFilters>
                    </configuration>
                </execution>
                <execution>
                    <id>copy-workbench-resources</id>
                    <phase>generate-resources</phase>
                    <goals>
                        <goal>copy-resources</goal>
                    </goals>
                    <configuration>
                        <outputDirectory>${rxconfig-directory}/Workbench</outputDirectory>
                        <resources>
                            <resource>
                                <directory>../designer/ui/src/main/resources/default-config/rxconfig/Workbench</directory>
                                <filtering>true</filtering>
                            </resource>
                        </resources>
                        <useBuildFilters>true</useBuildFilters>
                    </configuration>
                </execution>
                <execution>
                    <id>copy-install-resources</id>
                    <phase>generate-resources</phase>
                    <goals>
                        <goal>copy-resources</goal>
                    </goals>
                    <configuration>
                        <outputDirectory>${ant-installer}</outputDirectory>
                        <resources>
                            <resource>
                                <directory>src/main/resources/distribution/rxconfig/installer</directory>
                                <filtering>true</filtering>
                            </resource>
                        </resources>
                    </configuration>
                </execution>
            </executions>
        </plugin>
        <plugin>
            <artifactId>maven-dependency-plugin</artifactId>
            <executions>
                <execution>
                    <id>copy</id>
                    <phase>generate-resources</phase>
                    <goals>
                        <goal>copy</goal>
                    </goals>
                    <configuration>
                        <artifactItems>
                            <artifactItem>
                                <groupId>com.percussion</groupId>
                                <artifactId>rxutils</artifactId>
                                <version>${cmsserver.version}</version>
                                <type>jar</type>
                                <overWrite>true</overWrite>
                                <outputDirectory>${ant-installer}</outputDirectory>
                            </artifactItem>

                            <artifactItem>
                                <groupId>com.percussion</groupId>
                                <artifactId>perc-ant</artifactId>
                                <version>${cmsserver.version}</version>
                                <type>jar</type>
                                <overWrite>true</overWrite>
                                <outputDirectory>${ant-installer}</outputDirectory>
                            </artifactItem>
                           <!-- <artifactItem>
                                <groupId>com.percussion</groupId>
                                <artifactId>perc-eclipse-repository</artifactId>
<<<<<<< HEAD
                                <version>8.1.3</version>
=======
                                <version>8.0.2.10</version>
>>>>>>> 5d59aa0e
                                <classifier>macosx.cocoa.x86_64</classifier>
                                <type>tar.gz</type>
                                <overWrite>true</overWrite>
                                <outputDirectory>${ant-installer}</outputDirectory>
                            </artifactItem> -->
                            <artifactItem>
                                <groupId>com.percussion</groupId>
                                <artifactId>perc-eclipse-repository</artifactId>
<<<<<<< HEAD
                                <version>8.1.3</version>
=======
                                <version>8.0.2.10</version>
>>>>>>> 5d59aa0e
                                <classifier>win32.win32.x86_64</classifier>
                                <type>zip</type>
                                <overWrite>true</overWrite>
                                <outputDirectory>${ant-installer}</outputDirectory>
                            </artifactItem>
                           <!-- <artifactItem>
                                <groupId>com.percussion</groupId>
                                <artifactId>perc-eclipse-repository</artifactId>
<<<<<<< HEAD
                                <version>8.1.3</version>
=======
                                <version>8.0.2.10</version>
>>>>>>> 5d59aa0e
                                <classifier>linux.gtk.x86_64</classifier>
                                <type>tar.gz</type>
                                <overWrite>true</overWrite>
                                <outputDirectory>${ant-installer}</outputDirectory>
                            </artifactItem> -->
                            <artifactItem>
                                <groupId>com.percussion</groupId>
                                <artifactId>perc-content-explorer</artifactId>
<<<<<<< HEAD
                                <version>8.1.3</version>
=======
                                <version>8.0.2.10</version>
>>>>>>> 5d59aa0e
                                <overWrite>true</overWrite>
                                <outputDirectory>${lib-directory}</outputDirectory>
                            </artifactItem>
                            <artifactItem>
                                <groupId>com.percussion</groupId>
                                <artifactId>perc-package-builder</artifactId>
<<<<<<< HEAD
                                <version>8.1.3</version>
=======
                                <version>8.0.2.10</version>
>>>>>>> 5d59aa0e
                                <overWrite>true</overWrite>
                                <outputDirectory>${lib-directory}</outputDirectory>
                            </artifactItem>
                            <artifactItem>
                                <groupId>com.percussion</groupId>
                                <artifactId>perc-package-installer</artifactId>
<<<<<<< HEAD
                                <version>8.1.3</version>
=======
                                <version>8.0.2.10</version>
>>>>>>> 5d59aa0e
                                <overWrite>true</overWrite>
                                <outputDirectory>${lib-directory}</outputDirectory>
                            </artifactItem>
                            <artifactItem>
                                <groupId>com.percussion</groupId>
                                <artifactId>perc-server-admin</artifactId>
<<<<<<< HEAD
                                <version>8.1.3</version>
=======
                                <version>8.0.2.10</version>
>>>>>>> 5d59aa0e
                                <overWrite>true</overWrite>
                                <outputDirectory>${lib-directory}</outputDirectory>
                            </artifactItem>
                            <artifactItem>
                                <groupId>com.percussion</groupId>
                                <artifactId>perc-html-converter</artifactId>
<<<<<<< HEAD
                                <version>8.1.3</version>
=======
                                <version>8.0.2.10</version>
>>>>>>> 5d59aa0e
                                <overWrite>true</overWrite>
                                <outputDirectory>${lib-directory}</outputDirectory>
                            </artifactItem>
                            <artifactItem>
                                <groupId>com.percussion</groupId>
                                <artifactId>perc-server-properties-editor</artifactId>
<<<<<<< HEAD
                                <version>8.1.3</version>
=======
                                <version>8.0.2.10</version>
>>>>>>> 5d59aa0e
                                <overWrite>true</overWrite>
                                <outputDirectory>${lib-directory}</outputDirectory>
                            </artifactItem>
                            <artifactItem>
                                <groupId>com.percussion</groupId>
                                <artifactId>perc-loader</artifactId>
<<<<<<< HEAD
                                <version>8.1.3</version>
=======
                                <version>8.0.2.10</version>
>>>>>>> 5d59aa0e
                                <overWrite>true</overWrite>
                                <outputDirectory>${lib-directory}</outputDirectory>
                            </artifactItem>
                        </artifactItems>
                        <outputDirectory>${project.build.directory}</outputDirectory>
                        <overWriteReleases>false</overWriteReleases>
                        <overWriteSnapshots>true</overWriteSnapshots>
                    </configuration>
                </execution>
            </executions>
        </plugin>
        <plugin>
        <groupId>org.apache.maven.plugins</groupId>
        <artifactId>maven-antrun-plugin</artifactId>
        <executions>
        <execution>
        <id>default-cli</id>
        <phase>process-resources</phase>
        <goals>
            <goal>run</goal>
        </goals>
        <configuration>
            <!-- Add any additional adhoc configuration files not covered in other plugins here -->
            <target>
            </target>
        </configuration>
        </execution>
        </executions>
        </plugin>
        <plugin>
            <groupId>org.apache.maven.plugins</groupId>
            <artifactId>maven-jar-plugin</artifactId>
            <configuration>
                <archive>
                    <manifest>
                        <addClasspath>true</addClasspath>
                        <classpathPrefix>distribution/rxconfig/Installer</classpathPrefix>
                        <mainClass>com.percussion.preinstall.PSDevToolsPreInstall</mainClass>
                    </manifest>
                </archive>
            </configuration>
        </plugin>
        <plugin>
            <artifactId>maven-assembly-plugin</artifactId>
            <configuration>
                <descriptors>
                    <descriptor>src/assembly/zip.xml</descriptor>
                </descriptors>
            </configuration>
            <executions>
                <execution>
                    <id>create-my-bundle</id>
                    <phase>package</phase>
                    <goals>
                        <goal>single</goal>
                    </goals>
                    <configuration>
                        <descriptors>
                            <descriptor>src/assembly/zip.xml</descriptor>
                        </descriptors>

                        <appendAssemblyId>false</appendAssemblyId>
                    </configuration>
                </execution>
            </executions>
        </plugin>
        <plugin>
            <groupId>org.jacoco</groupId>
            <artifactId>jacoco-maven-plugin</artifactId>
            <version>0.8.2</version>

            <executions>
                <!--
                    Prepares the property pointing to the JaCoCo runtime agent which
                    is passed as VM argument when Maven the Surefire plugin is executed.
                -->
                <execution>
                    <id>pre-unit-test</id>
                    <goals>
                        <goal>prepare-agent</goal>
                    </goals>
                    <configuration>
                        <!-- Sets the path to the file which contains the execution data. -->
                        <destFile>${project.build.directory}/coverage-reports/jacoco-ut.exec</destFile>
                        <!--
                            Sets the name of the property containing the settings
                            for JaCoCo runtime agent.
                        -->
                        <propertyName>surefireArgLine</propertyName>
                        <skip>true</skip>
                    </configuration>
                </execution>
                <!--
                    Ensures that the code coverage report for unit tests is created after
                    unit tests have been run.
                -->
                <execution>
                    <id>post-unit-test</id>
                    <phase>test</phase>
                    <goals>
                        <goal>report</goal>
                    </goals>
                    <configuration>
                        <skip>true</skip>
                        <!-- Sets the path to the file which contains the execution data. -->
                        <dataFile>${project.build.directory}/coverage-reports/jacoco-ut.exec</dataFile>
                        <!-- Sets the output directory for the code coverage report. -->
                        <outputDirectory>${project.reporting.outputDirectory}/jacoco-ut</outputDirectory>
                    </configuration>
                </execution>
            </executions>
        </plugin>
    </plugins>
</build>
</project><|MERGE_RESOLUTION|>--- conflicted
+++ resolved
@@ -21,11 +21,7 @@
     <parent>
         <artifactId>percussioncms-tools</artifactId>
         <groupId>com.percussion</groupId>
-<<<<<<< HEAD
         <version>8.1.3</version>
-=======
-        <version>8.0.2.10</version>
->>>>>>> 5d59aa0e
         <relativePath>../pom.xml</relativePath>
     </parent>
     <modelVersion>4.0.0</modelVersion>
@@ -49,65 +45,37 @@
         <dependency>
             <groupId>com.percussion</groupId>
             <artifactId>perc-content-explorer</artifactId>
-<<<<<<< HEAD
-            <version>8.1.3</version>
-=======
-            <version>8.0.2.10</version>
->>>>>>> 5d59aa0e
+            <version>8.1.3</version>
         </dependency>
         <dependency>
             <groupId>com.percussion</groupId>
             <artifactId>perc-package-builder</artifactId>
-<<<<<<< HEAD
-            <version>8.1.3</version>
-=======
-            <version>8.0.2.10</version>
->>>>>>> 5d59aa0e
+            <version>8.1.3</version>
         </dependency>
         <dependency>
             <groupId>com.percussion</groupId>
             <artifactId>perc-package-installer</artifactId>
-<<<<<<< HEAD
-            <version>8.1.3</version>
-=======
-            <version>8.0.2.10</version>
->>>>>>> 5d59aa0e
+            <version>8.1.3</version>
         </dependency>
         <dependency>
             <groupId>com.percussion</groupId>
             <artifactId>perc-server-admin</artifactId>
-<<<<<<< HEAD
-            <version>8.1.3</version>
-=======
-            <version>8.0.2.10</version>
->>>>>>> 5d59aa0e
+            <version>8.1.3</version>
         </dependency>
         <dependency>
             <groupId>com.percussion</groupId>
             <artifactId>perc-html-converter</artifactId>
-<<<<<<< HEAD
-            <version>8.1.3</version>
-=======
-            <version>8.0.2.10</version>
->>>>>>> 5d59aa0e
+            <version>8.1.3</version>
         </dependency>
         <dependency>
             <groupId>com.percussion</groupId>
             <artifactId>perc-server-properties-editor</artifactId>
-<<<<<<< HEAD
-            <version>8.1.3</version>
-=======
-            <version>8.0.2.10</version>
->>>>>>> 5d59aa0e
+            <version>8.1.3</version>
         </dependency>
         <dependency>
             <groupId>com.percussion</groupId>
             <artifactId>perc-loader</artifactId>
-<<<<<<< HEAD
-            <version>8.1.3</version>
-=======
-            <version>8.0.2.10</version>
->>>>>>> 5d59aa0e
+            <version>8.1.3</version>
         </dependency>
         <dependency>
             <groupId>com.percussion</groupId>
@@ -203,11 +171,7 @@
                            <!-- <artifactItem>
                                 <groupId>com.percussion</groupId>
                                 <artifactId>perc-eclipse-repository</artifactId>
-<<<<<<< HEAD
-                                <version>8.1.3</version>
-=======
-                                <version>8.0.2.10</version>
->>>>>>> 5d59aa0e
+                                <version>8.1.3</version>
                                 <classifier>macosx.cocoa.x86_64</classifier>
                                 <type>tar.gz</type>
                                 <overWrite>true</overWrite>
@@ -216,11 +180,7 @@
                             <artifactItem>
                                 <groupId>com.percussion</groupId>
                                 <artifactId>perc-eclipse-repository</artifactId>
-<<<<<<< HEAD
-                                <version>8.1.3</version>
-=======
-                                <version>8.0.2.10</version>
->>>>>>> 5d59aa0e
+                                <version>8.1.3</version>
                                 <classifier>win32.win32.x86_64</classifier>
                                 <type>zip</type>
                                 <overWrite>true</overWrite>
@@ -229,11 +189,7 @@
                            <!-- <artifactItem>
                                 <groupId>com.percussion</groupId>
                                 <artifactId>perc-eclipse-repository</artifactId>
-<<<<<<< HEAD
-                                <version>8.1.3</version>
-=======
-                                <version>8.0.2.10</version>
->>>>>>> 5d59aa0e
+                                <version>8.1.3</version>
                                 <classifier>linux.gtk.x86_64</classifier>
                                 <type>tar.gz</type>
                                 <overWrite>true</overWrite>
@@ -242,77 +198,50 @@
                             <artifactItem>
                                 <groupId>com.percussion</groupId>
                                 <artifactId>perc-content-explorer</artifactId>
-<<<<<<< HEAD
-                                <version>8.1.3</version>
-=======
+                                <version>8.1.3</version>
+                                <overWrite>true</overWrite>
+                                <outputDirectory>${lib-directory}</outputDirectory>
+                            </artifactItem>
+                            <artifactItem>
+                                <groupId>com.percussion</groupId>
+                                <artifactId>perc-package-builder</artifactId>
+                                <version>8.1.3</version>
+                                <overWrite>true</overWrite>
+                                <outputDirectory>${lib-directory}</outputDirectory>
+                            </artifactItem>
+                            <artifactItem>
+                                <groupId>com.percussion</groupId>
+                                <artifactId>perc-package-installer</artifactId>
+                                <version>8.1.3</version>
                                 <version>8.0.2.10</version>
->>>>>>> 5d59aa0e
-                                <overWrite>true</overWrite>
-                                <outputDirectory>${lib-directory}</outputDirectory>
-                            </artifactItem>
-                            <artifactItem>
-                                <groupId>com.percussion</groupId>
-                                <artifactId>perc-package-builder</artifactId>
-<<<<<<< HEAD
-                                <version>8.1.3</version>
-=======
-                                <version>8.0.2.10</version>
->>>>>>> 5d59aa0e
-                                <overWrite>true</overWrite>
-                                <outputDirectory>${lib-directory}</outputDirectory>
-                            </artifactItem>
-                            <artifactItem>
-                                <groupId>com.percussion</groupId>
-                                <artifactId>perc-package-installer</artifactId>
-<<<<<<< HEAD
-                                <version>8.1.3</version>
-=======
-                                <version>8.0.2.10</version>
->>>>>>> 5d59aa0e
                                 <overWrite>true</overWrite>
                                 <outputDirectory>${lib-directory}</outputDirectory>
                             </artifactItem>
                             <artifactItem>
                                 <groupId>com.percussion</groupId>
                                 <artifactId>perc-server-admin</artifactId>
-<<<<<<< HEAD
-                                <version>8.1.3</version>
-=======
-                                <version>8.0.2.10</version>
->>>>>>> 5d59aa0e
+                                <version>8.1.3</version>
                                 <overWrite>true</overWrite>
                                 <outputDirectory>${lib-directory}</outputDirectory>
                             </artifactItem>
                             <artifactItem>
                                 <groupId>com.percussion</groupId>
                                 <artifactId>perc-html-converter</artifactId>
-<<<<<<< HEAD
-                                <version>8.1.3</version>
-=======
-                                <version>8.0.2.10</version>
->>>>>>> 5d59aa0e
+                                <version>8.1.3</version>
                                 <overWrite>true</overWrite>
                                 <outputDirectory>${lib-directory}</outputDirectory>
                             </artifactItem>
                             <artifactItem>
                                 <groupId>com.percussion</groupId>
                                 <artifactId>perc-server-properties-editor</artifactId>
-<<<<<<< HEAD
-                                <version>8.1.3</version>
-=======
-                                <version>8.0.2.10</version>
->>>>>>> 5d59aa0e
+                                <version>8.1.3</version>
                                 <overWrite>true</overWrite>
                                 <outputDirectory>${lib-directory}</outputDirectory>
                             </artifactItem>
                             <artifactItem>
                                 <groupId>com.percussion</groupId>
                                 <artifactId>perc-loader</artifactId>
-<<<<<<< HEAD
-                                <version>8.1.3</version>
-=======
-                                <version>8.0.2.10</version>
->>>>>>> 5d59aa0e
+                                <version>8.1.3</version>
                                 <overWrite>true</overWrite>
                                 <outputDirectory>${lib-directory}</outputDirectory>
                             </artifactItem>
